node_modules/
dist/
.branches/
.temp/
.DS_Store
<<<<<<< HEAD
.env
=======
.env*
>>>>>>> 2a8cc28d
<|MERGE_RESOLUTION|>--- conflicted
+++ resolved
@@ -3,8 +3,5 @@
 .branches/
 .temp/
 .DS_Store
-<<<<<<< HEAD
 .env
-=======
-.env*
->>>>>>> 2a8cc28d
+.env*