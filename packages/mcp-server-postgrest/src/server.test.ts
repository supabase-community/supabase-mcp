import { Client } from '@modelcontextprotocol/sdk/client/index.js';
import { AuthClient } from '@supabase/auth-js';
import { StreamTransport } from '@supabase/mcp-utils';
import { describe, expect, test } from 'vitest';
import { createPostgrestMcpServer } from './server.js';

// Requires local Supabase stack running
const API_URL = 'http://127.0.0.1:54321';
const REST_API_URL = `${API_URL}/rest/v1`;
const AUTH_API_URL = `${API_URL}/auth/v1`;

/**
 * Sets up a client and server for testing.
 */
async function setup() {
  const clientTransport = new StreamTransport();
  const serverTransport = new StreamTransport();

  clientTransport.readable.pipeTo(serverTransport.writable);
  serverTransport.readable.pipeTo(clientTransport.writable);

  const client = new Client(
    {
      name: 'TestClient',
      version: '0.1.0',
    },
    {
      capabilities: {},
    }
  );

  const authClient = new AuthClient({
    url: AUTH_API_URL,
  });

  await authClient.signUp({
    email: 'john@example.com',
    password: 'password',
  });

  const authResponse = await authClient.signInWithPassword({
    email: 'john@example.com',
    password: 'password',
  });

  if (authResponse.error) {
    throw new Error(authResponse.error.message);
  }

  const server = createPostgrestMcpServer({
    apiUrl: REST_API_URL,
    schema: 'public',
    apiKey: authResponse.data.session.access_token,
  });

  await server.connect(serverTransport);
  await client.connect(clientTransport);

  // Clear existing todos
  const deleteOutput = await client.callTool({
    name: 'postgrestRequest',
    arguments: {
      method: 'DELETE',
      path: '/todos?id=gt.0',
    },
  });

  if (deleteOutput.isError) {
    throw new Error(JSON.stringify(deleteOutput.content));
  }

  const todoSeeds = [
    {
      title: 'Buy groceries',
      description: 'Purchase milk, eggs, and bread from the store',
      due_date: '2023-10-15',
      is_completed: false,
    },
    {
      title: 'Complete project report',
      description:
        'Finalize and submit the project report by the end of the week',
      due_date: '2023-10-20',
      is_completed: false,
    },
    {
      title: 'Doctor appointment',
      description: 'Annual check-up with Dr. Smith at 10 AM',
      due_date: '2023-10-18',
      is_completed: false,
    },
    {
      title: 'Call plumber',
      description: 'Fix the leaking sink in the kitchen',
      due_date: '2023-10-16',
      is_completed: false,
    },
    {
      title: 'Read book',
      description: 'Finish reading "The Great Gatsby"',
      due_date: '2023-10-22',
      is_completed: false,
    },
  ];

  // Seed todos
  const output = await client.callTool({
    name: 'postgrestRequest',
    arguments: {
      method: 'POST',
      path: '/todos',
      body: todoSeeds,
    },
  });

  if (output.isError) {
    throw new Error(JSON.stringify(output.content));
  }

  return { client, clientTransport, server, serverTransport };
}

describe('resources', () => {
  test('list', async () => {
    const { client } = await setup();
    const { resources } = await client.listResources();

    expect(resources).toHaveLength(1);

    const [firstResource] = resources;

    if (!firstResource) {
      throw new Error('no resources');
    }

    expect(firstResource).toMatchInlineSnapshot(`
      {
        "description": "OpenAPI spec for the PostgREST API",
        "mimeType": "application/json",
        "name": "OpenAPI spec",
        "uri": "postgrest:///spec",
      }
    `);
  });

  test('read', async () => {
    const { client } = await setup();
    const { contents } = await client.readResource({
      uri: 'postgrest:///spec',
    });

    const [firstContent] = contents;

    expect(firstContent).toMatchInlineSnapshot(`
      {
        "mimeType": "application/json",
        "text": "{"swagger":"2.0","info":{"description":"","title":"standard public schema","version":"12.2.0 (ec89f6b)"},"host":"0.0.0.0:3000","basePath":"/","schemes":["http"],"consumes":["application/json","application/vnd.pgrst.object+json;nulls=stripped","application/vnd.pgrst.object+json","text/csv"],"produces":["application/json","application/vnd.pgrst.object+json;nulls=stripped","application/vnd.pgrst.object+json","text/csv"],"paths":{"/":{"get":{"produces":["application/openapi+json","application/json"],"responses":{"200":{"description":"OK"}},"summary":"OpenAPI description (this document)","tags":["Introspection"]}},"/todos":{"get":{"parameters":[{"$ref":"#/parameters/rowFilter.todos.id"},{"$ref":"#/parameters/rowFilter.todos.title"},{"$ref":"#/parameters/rowFilter.todos.description"},{"$ref":"#/parameters/rowFilter.todos.due_date"},{"$ref":"#/parameters/rowFilter.todos.is_completed"},{"$ref":"#/parameters/rowFilter.todos.user_id"},{"$ref":"#/parameters/select"},{"$ref":"#/parameters/order"},{"$ref":"#/parameters/range"},{"$ref":"#/parameters/rangeUnit"},{"$ref":"#/parameters/offset"},{"$ref":"#/parameters/limit"},{"$ref":"#/parameters/preferCount"}],"responses":{"200":{"description":"OK","schema":{"items":{"$ref":"#/definitions/todos"},"type":"array"}},"206":{"description":"Partial Content"}},"summary":"Table to manage todo items with details such as title, description, due date, and completion status.","tags":["todos"]},"post":{"parameters":[{"$ref":"#/parameters/body.todos"},{"$ref":"#/parameters/select"},{"$ref":"#/parameters/preferPost"}],"responses":{"201":{"description":"Created"}},"summary":"Table to manage todo items with details such as title, description, due date, and completion status.","tags":["todos"]},"delete":{"parameters":[{"$ref":"#/parameters/rowFilter.todos.id"},{"$ref":"#/parameters/rowFilter.todos.title"},{"$ref":"#/parameters/rowFilter.todos.description"},{"$ref":"#/parameters/rowFilter.todos.due_date"},{"$ref":"#/parameters/rowFilter.todos.is_completed"},{"$ref":"#/parameters/rowFilter.todos.user_id"},{"$ref":"#/parameters/preferReturn"}],"responses":{"204":{"description":"No Content"}},"summary":"Table to manage todo items with details such as title, description, due date, and completion status.","tags":["todos"]},"patch":{"parameters":[{"$ref":"#/parameters/rowFilter.todos.id"},{"$ref":"#/parameters/rowFilter.todos.title"},{"$ref":"#/parameters/rowFilter.todos.description"},{"$ref":"#/parameters/rowFilter.todos.due_date"},{"$ref":"#/parameters/rowFilter.todos.is_completed"},{"$ref":"#/parameters/rowFilter.todos.user_id"},{"$ref":"#/parameters/body.todos"},{"$ref":"#/parameters/preferReturn"}],"responses":{"204":{"description":"No Content"}},"summary":"Table to manage todo items with details such as title, description, due date, and completion status.","tags":["todos"]}}},"definitions":{"todos":{"description":"Table to manage todo items with details such as title, description, due date, and completion status.","required":["id","title","user_id"],"properties":{"id":{"description":"Note:\\nThis is a Primary Key.<pk/>","format":"bigint","type":"integer"},"title":{"format":"text","type":"string"},"description":{"format":"text","type":"string"},"due_date":{"format":"date","type":"string"},"is_completed":{"default":false,"format":"boolean","type":"boolean"},"user_id":{"default":"auth.uid()","format":"uuid","type":"string"}},"type":"object"}},"parameters":{"preferParams":{"name":"Prefer","description":"Preference","required":false,"enum":["params=single-object"],"in":"header","type":"string"},"preferReturn":{"name":"Prefer","description":"Preference","required":false,"enum":["return=representation","return=minimal","return=none"],"in":"header","type":"string"},"preferCount":{"name":"Prefer","description":"Preference","required":false,"enum":["count=none"],"in":"header","type":"string"},"preferPost":{"name":"Prefer","description":"Preference","required":false,"enum":["return=representation","return=minimal","return=none","resolution=ignore-duplicates","resolution=merge-duplicates"],"in":"header","type":"string"},"select":{"name":"select","description":"Filtering Columns","required":false,"in":"query","type":"string"},"on_conflict":{"name":"on_conflict","description":"On Conflict","required":false,"in":"query","type":"string"},"order":{"name":"order","description":"Ordering","required":false,"in":"query","type":"string"},"range":{"name":"Range","description":"Limiting and Pagination","required":false,"in":"header","type":"string"},"rangeUnit":{"name":"Range-Unit","description":"Limiting and Pagination","required":false,"default":"items","in":"header","type":"string"},"offset":{"name":"offset","description":"Limiting and Pagination","required":false,"in":"query","type":"string"},"limit":{"name":"limit","description":"Limiting and Pagination","required":false,"in":"query","type":"string"},"body.todos":{"name":"todos","description":"todos","required":false,"in":"body","schema":{"$ref":"#/definitions/todos"}},"rowFilter.todos.id":{"name":"id","required":false,"format":"bigint","in":"query","type":"string"},"rowFilter.todos.title":{"name":"title","required":false,"format":"text","in":"query","type":"string"},"rowFilter.todos.description":{"name":"description","required":false,"format":"text","in":"query","type":"string"},"rowFilter.todos.due_date":{"name":"due_date","required":false,"format":"date","in":"query","type":"string"},"rowFilter.todos.is_completed":{"name":"is_completed","required":false,"format":"boolean","in":"query","type":"string"},"rowFilter.todos.user_id":{"name":"user_id","required":false,"format":"uuid","in":"query","type":"string"}},"externalDocs":{"description":"PostgREST Documentation","url":"https://postgrest.org/en/v12.2/api.html"}}",
        "uri": "postgrest:///spec",
      }
    `);
  });
});

describe('tools', () => {
  test('list', async () => {
    const { client } = await setup();
    const { tools } = await client.listTools();

    expect(tools).toHaveLength(2);

    const [firstTool, secondTool] = tools;

    if (!firstTool) {
      throw new Error('no tools');
    }

    expect(firstTool).toMatchInlineSnapshot(`
      {
        "description": "Performs an HTTP request against the PostgREST API",
        "inputSchema": {
          "$schema": "http://json-schema.org/draft-07/schema#",
          "additionalProperties": false,
          "properties": {
            "body": {
              "additionalProperties": {},
              "type": "object",
            },
            "method": {
              "enum": [
                "GET",
                "POST",
                "PUT",
                "PATCH",
                "DELETE",
              ],
              "type": "string",
            },
            "path": {
              "type": "string",
            },
          },
          "required": [
            "method",
            "path",
          ],
          "type": "object",
        },
        "name": "postgrestRequest",
      }
    `);

    if (!secondTool) {
      throw new Error('missing second tool');
    }

    expect(secondTool).toMatchInlineSnapshot(`
      {
        "description": "Converts SQL query to a PostgREST API request (method, path)",
        "inputSchema": {
          "$schema": "http://json-schema.org/draft-07/schema#",
          "additionalProperties": false,
          "properties": {
            "sql": {
              "type": "string",
            },
          },
          "required": [
            "sql",
          ],
          "type": "object",
        },
        "name": "sqlToRest",
      }
    `);
  });

  test('execute', async () => {
    const { client } = await setup();
    const output = await client.callTool({
      name: 'postgrestRequest',
      arguments: {
        method: 'GET',
<<<<<<< HEAD
        path: '/todos?select=title,description,due_date,is_completed&order=id.asc',
=======
        path: '/todos?order=id.asc',
>>>>>>> d7c6539b
      },
    });

    const [firstContent] = output.content as any[];

    if (!firstContent) {
      throw new Error('no content');
    }

    const result = JSON.parse(firstContent.text);

    expect(result).toMatchInlineSnapshot([
      {
        description: 'Purchase milk, eggs, and bread from the store',
        due_date: '2023-10-15',
        is_completed: false,
        title: 'Buy groceries',
      },
      {
        description:
          'Finalize and submit the project report by the end of the week',
        due_date: '2023-10-20',
        is_completed: false,
        title: 'Complete project report',
      },
      {
        description: 'Annual check-up with Dr. Smith at 10 AM',
        due_date: '2023-10-18',
        is_completed: false,
        title: 'Doctor appointment',
      },
      {
        description: 'Fix the leaking sink in the kitchen',
        due_date: '2023-10-16',
        is_completed: false,
        title: 'Call plumber',
      },
      {
        description: 'Finish reading "The Great Gatsby"',
        due_date: '2023-10-22',
        is_completed: false,
        title: 'Read book',
      },
    ]);
  });

  test('execute with body', async () => {
    const { client } = await setup();
    const output = await client.callTool({
      name: 'postgrestRequest',
      arguments: {
        method: 'POST',
        path: '/todos',
        body: {
          title: 'Test',
          description: 'Test',
          due_date: '2023-10-15',
          is_completed: false,
        },
      },
    });

    const [firstContent] = output.content as any[];

    if (!firstContent) {
      throw new Error('no content');
    }

    const [result] = JSON.parse(firstContent.text);

    expect(result).toMatchObject({
      title: 'Test',
      description: 'Test',
      due_date: '2023-10-15',
      is_completed: false,
    });

    // Clean up
    await client.callTool({
      name: 'postgrestRequest',
      arguments: {
        method: 'DELETE',
        path: `/todos?id=eq.${result.id}`,
      },
    });
  });

  test('sql-to-rest', async () => {
    const { client } = await setup();
    const output = await client.callTool({
      name: 'sqlToRest',
      arguments: {
        sql: 'SELECT * FROM todos ORDER BY id ASC',
      },
    });

    const [firstContent] = output.content as any[];

    if (!firstContent) {
      throw new Error('no content');
    }

    const result = JSON.parse(firstContent.text);

    expect(result).toMatchInlineSnapshot(`
      {
        "method": "GET",
        "path": "/todos?order=id.asc",
      }
    `);
  });
});<|MERGE_RESOLUTION|>--- conflicted
+++ resolved
@@ -240,11 +240,7 @@
       name: 'postgrestRequest',
       arguments: {
         method: 'GET',
-<<<<<<< HEAD
         path: '/todos?select=title,description,due_date,is_completed&order=id.asc',
-=======
-        path: '/todos?order=id.asc',
->>>>>>> d7c6539b
       },
     });
 
