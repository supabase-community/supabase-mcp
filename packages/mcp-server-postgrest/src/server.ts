--- conflicted
+++ resolved
@@ -1,19 +1,11 @@
 import {
-<<<<<<< HEAD
   createMcpServer,
   jsonResource,
   jsonResourceResponse,
   resources,
   tool,
 } from '@supabase/mcp-utils';
-=======
-  CallToolRequestSchema,
-  ListResourcesRequestSchema,
-  ListToolsRequestSchema,
-  ReadResourceRequestSchema,
-} from '@modelcontextprotocol/sdk/types.js';
 import { processSql, renderHttp } from '@supabase/sql-to-rest';
->>>>>>> d7c6539b
 import { z } from 'zod';
 import { version } from '../package.json';
 import { ensureNoTrailingSlash, ensureTrailingSlash } from './util.js';
@@ -24,7 +16,6 @@
   schema: string;
 };
 
-<<<<<<< HEAD
 /**
  * Creates an MCP server for interacting with a PostgREST API.
  */
@@ -32,128 +23,6 @@
   const apiUrl = ensureNoTrailingSlash(options.apiUrl);
   const apiKey = options.apiKey;
   const schema = options.schema;
-=======
-export default class PostgrestMcpServer extends Server {
-  readonly #apiUrl: string;
-  readonly #apiKey?: string;
-  readonly #schema: string;
-  readonly #tools = {
-    postgrestRequest: {
-      description: 'Performs HTTP request against the PostgREST API',
-      parameters: z.object({
-        method: z.enum(['GET', 'POST', 'PUT', 'PATCH', 'DELETE']),
-        path: z.string(),
-        body: z.record(z.unknown()).optional(),
-      }),
-      execute: async <Body>({
-        method,
-        path,
-        body,
-      }: {
-        method: 'GET' | 'POST' | 'PUT' | 'PATCH' | 'DELETE';
-        path: string;
-        body?: Body;
-      }) => {
-        const url = new URL(`${this.#apiUrl}${path}`);
-
-        const response = await fetch(url, {
-          method,
-          headers: this.#getHeaders(method),
-          body: body ? JSON.stringify(body) : undefined,
-        });
-
-        return await response.json();
-      },
-    },
-    sqlToRest: {
-      description:
-        'Converts SQL query to a PostgREST API request (method, path)',
-      parameters: z.object({
-        sql: z.string(),
-      }),
-      execute: async ({ sql }: { sql: string }) => {
-        const statement = await processSql(sql);
-        const request = await renderHttp(statement);
-
-        return {
-          method: request.method,
-          path: request.fullPath,
-        };
-      },
-    },
-  };
-
-  constructor(options: PostgrestMcpServerOptions) {
-    super(
-      {
-        name: 'supabase/postgrest',
-        version,
-      },
-      {
-        capabilities: {
-          resources: {},
-          tools: {},
-        },
-      }
-    );
-
-    this.#apiUrl = ensureNoTrailingSlash(options.apiUrl);
-    this.#apiKey = options.apiKey;
-    this.#schema = options.schema;
-
-    this.setRequestHandler(ListResourcesRequestSchema, async () => {
-      const openApiSpec = await this.#fetchOpenApiSpec();
-
-      const resources = Object.keys(openApiSpec.paths)
-        .filter((path) => path !== '/')
-        .map((path) => {
-          const name = path.split('/').pop();
-          const pathValue = openApiSpec.paths[path];
-          const description = pathValue.get?.summary;
-
-          return {
-            uri: new URL(`${path}/spec`, `postgrest://${this.#schema}`).href,
-            name: `"${name}" OpenAPI path spec`,
-            description,
-            mimeType: 'application/json',
-          };
-        });
-
-      return {
-        resources,
-      };
-    });
-
-    this.setRequestHandler(ReadResourceRequestSchema, async (request) => {
-      const openApiSpec = await this.#fetchOpenApiSpec();
-
-      const resourceUrl = new URL(request.params.uri);
-
-      const pathComponents = resourceUrl.pathname.split('/');
-      const specLiteral = pathComponents.pop();
-      const pathName = pathComponents.pop();
-
-      if (specLiteral !== 'spec') {
-        throw new Error('invalid resource uri');
-      }
-
-      const pathSpec = openApiSpec.paths[`/${pathName}`];
-
-      if (!pathSpec) {
-        throw new Error('path not found');
-      }
-
-      return {
-        contents: [
-          {
-            uri: request.params.uri,
-            mimeType: 'application/json',
-            text: JSON.stringify(pathSpec),
-          },
-        ],
-      };
-    });
->>>>>>> d7c6539b
 
   function getHeaders(
     method: 'GET' | 'POST' | 'PUT' | 'PATCH' | 'DELETE' = 'GET'
@@ -161,62 +30,10 @@
     const schemaHeader =
       method === 'GET' ? 'accept-profile' : 'content-profile';
 
-<<<<<<< HEAD
     const headers: HeadersInit = {
       'content-type': 'application/json',
       prefer: 'return=representation',
       [schemaHeader]: schema,
-=======
-      return {
-        tools,
-      };
-    });
-
-    this.setRequestHandler(CallToolRequestSchema, async (request) => {
-      const tools = this.#tools;
-      const toolName = request.params.name as keyof typeof tools;
-
-      if (!(toolName in this.#tools)) {
-        throw new Error('tool not found');
-      }
-
-      const tool = this.#tools[toolName];
-      const args = tool.parameters.parse(request.params.arguments);
-
-      if (!args) {
-        throw new Error('missing arguments');
-      }
-
-      const result = await tool.execute(args as any);
-
-      return {
-        content: [
-          {
-            type: 'text',
-            text: JSON.stringify(result),
-          },
-        ],
-      };
-    });
-  }
-
-  async #fetchOpenApiSpec() {
-    const response = await fetch(ensureTrailingSlash(this.#apiUrl), {
-      headers: this.#getHeaders(),
-    });
-
-    return (await response.json()) as any;
-  }
-
-  #getHeaders(method: 'GET' | 'POST' | 'PUT' | 'PATCH' | 'DELETE' = 'GET') {
-    const schemaHeader =
-      method === 'GET' ? 'accept-profile' : 'content-profile';
-
-    const headers: HeadersInit = {
-      'content-type': 'application/json',
-      prefer: 'return=representation',
-      [schemaHeader]: this.#schema,
->>>>>>> d7c6539b
     };
 
     if (apiKey) {
@@ -270,6 +87,22 @@
           return await response.json();
         },
       }),
+      sqlToRest: tool({
+        description:
+          'Converts SQL query to a PostgREST API request (method, path)',
+        parameters: z.object({
+          sql: z.string(),
+        }),
+        execute: async ({ sql }) => {
+          const statement = await processSql(sql);
+          const request = await renderHttp(statement);
+
+          return {
+            method: request.method,
+            path: request.fullPath,
+          };
+        },
+      }),
     },
   });
 }