import { PGlite, type PGliteInterface } from '@electric-sql/pglite';
import { format } from 'date-fns';
import { http, HttpResponse } from 'msw';
import { nanoid } from 'nanoid';
import { expect } from 'vitest';
import { z } from 'zod';
import { version } from '../package.json';
import type { components } from '../src/management-api/types';
import { TRACE_URL } from '../src/regions.js';

export const API_URL = 'https://api.supabase.com';
export const MCP_SERVER_NAME = 'supabase-mcp';
export const MCP_SERVER_VERSION = version;
export const MCP_CLIENT_NAME = 'test-client';
export const MCP_CLIENT_VERSION = '0.1.0';
export const ACCESS_TOKEN = 'dummy-token';
export const COUNTRY_CODE = 'US';
export const CLOSEST_REGION = 'us-east-2';

type Organization = components['schemas']['OrganizationResponseV1'];
type Project = components['schemas']['V1ProjectWithDatabaseResponse'];
type Branch = components['schemas']['BranchResponse'];

export type Migration = {
  version: string;
  name: string;
  query: string;
};

export const mockOrgs: Organization[] = [
  { id: 'org-1', name: 'Org 1' },
  { id: 'org-2', name: 'Org 2' },
];
export const mockProjects = new Map<string, MockProject>();
export const mockBranches = new Map<string, MockBranch>();

export const mockManagementApi = [
  http.get(TRACE_URL, () => {
    return HttpResponse.text(
      `fl=123abc\nvisit_scheme=https\nloc=${COUNTRY_CODE}\ntls=TLSv1.3\nhttp=http/2`
    );
  }),

  /**
   * Check authorization
   */
  http.all('*', ({ request }) => {
    const authHeader = request.headers.get('Authorization');

    const accessToken = authHeader?.replace('Bearer ', '');
    if (accessToken !== ACCESS_TOKEN) {
      return HttpResponse.json({ message: 'Unauthorized' }, { status: 401 });
    }
  }),

  /**
   * Check user agent
   */
  http.all('*', ({ request }) => {
    const userAgent = request.headers.get('user-agent');
    expect(userAgent).toBe(
      `${MCP_SERVER_NAME}/${MCP_SERVER_VERSION} (${MCP_CLIENT_NAME}/${MCP_CLIENT_VERSION})`
    );
  }),

  /**
   * List all projects
   */
  http.get(`${API_URL}/v1/projects`, () => {
    return HttpResponse.json(
      Array.from(mockProjects.values()).map((project) => project.details)
    );
  }),

  /**
   * Get details for a project
   */
  http.get<{ projectId: string }>(
    `${API_URL}/v1/projects/:projectId`,
    ({ params }) => {
      const project = mockProjects.get(params.projectId);
      if (!project) {
        return HttpResponse.json(
          { message: 'Project not found' },
          { status: 404 }
        );
      }
      return HttpResponse.json(project.details);
    }
  ),

  /**
   * Create a new project
   */
  http.post(`${API_URL}/v1/projects`, async ({ request }) => {
    const bodySchema = z.object({
      name: z.string(),
      region: z.string(),
      organization_id: z.string(),
      db_pass: z.string(),
    });
    const body = await request.json();
    const { name, region, organization_id } = bodySchema.parse(body);

    const project = await createProject({
      name,
      region,
      organization_id,
    });

    const { database, ...projectResponse } = project.details;

    return HttpResponse.json(projectResponse);
  }),

  /**
   * Pause a project
   */
  http.post<{ projectId: string }>(
    `${API_URL}/v1/projects/:projectId/pause`,
    ({ params }) => {
      const project = mockProjects.get(params.projectId);
      if (!project) {
        return HttpResponse.json(
          { error: 'Project not found' },
          { status: 404 }
        );
      }
      project.status = 'INACTIVE';
      return HttpResponse.json(project.details);
    }
  ),

  /**
   * Restore a project
   */
  http.post<{ projectId: string }>(
    `${API_URL}/v1/projects/:projectId/restore`,
    ({ params }) => {
      const project = mockProjects.get(params.projectId);
      if (!project) {
        return HttpResponse.json(
          { error: 'Project not found' },
          { status: 404 }
        );
      }
      project.status = 'ACTIVE_HEALTHY';
      return HttpResponse.json(project.details);
    }
  ),

  /**
   * List organizations
   */
  http.get(`${API_URL}/v1/organizations`, () => {
    return HttpResponse.json(mockOrgs);
  }),

  /**
   * Get details for an organization
   */
  http.get(`${API_URL}/v1/organizations/:id`, ({ params }) => {
    const organization = mockOrgs.find((org) => org.id === params.id);
    return HttpResponse.json(organization);
  }),

  /**
   * Get the API keys for a project
   */
  http.get(`${API_URL}/v1/projects/:projectId/api-keys`, ({ params }) => {
    return HttpResponse.json([
      {
        name: 'anon',
        api_key: 'dummy-anon-key',
      },
    ]);
  }),

  /**
   * Execute a SQL query on a project's database
   */
  http.post<{ projectId: string }, { query: string }>(
    `${API_URL}/v1/projects/:projectId/database/query`,
    async ({ params, request }) => {
      const project = mockProjects.get(params.projectId);
      if (!project) {
        return HttpResponse.json(
          { message: 'Project not found' },
          { status: 404 }
        );
      }
      const { db } = project;
      const { query } = await request.json();
      const [results] = await db.exec(query);

      if (!results) {
        return HttpResponse.json(
          { message: 'Failed to execute query' },
          { status: 500 }
        );
      }

      return HttpResponse.json(results.rows);
    }
  ),

  /**
   * List migrations for a project
   */
  http.get<{ projectId: string }>(
    `${API_URL}/v1/projects/:projectId/database/migrations`,
    async ({ params }) => {
      const project = mockProjects.get(params.projectId);
      if (!project) {
        return HttpResponse.json(
          { message: 'Project not found' },
          { status: 404 }
        );
      }

      const { migrations } = project;
      const modified = migrations.map(({ version, name }) => ({
        version,
        name,
      }));

      return HttpResponse.json(modified);
    }
  ),

  /**
   * Create a new migration for a project
   */
  http.post<{ projectId: string }, { name: string; query: string }>(
    `${API_URL}/v1/projects/:projectId/database/migrations`,
    async ({ params, request }) => {
      const project = mockProjects.get(params.projectId);
      if (!project) {
        return HttpResponse.json(
          { message: 'Project not found' },
          { status: 404 }
        );
      }
      const { db, migrations } = project;
      const { name, query } = await request.json();
      const [results] = await db.exec(query);

      if (!results) {
        return HttpResponse.json(
          { message: 'Failed to execute query' },
          { status: 500 }
        );
      }

      migrations.push({
        version: format(new Date(), 'yyyyMMddHHmmss'),
        name,
        query,
      });

      return HttpResponse.json(results.rows);
    }
  ),

  /**
   * Get logs for a project
   */
  http.get<{ projectId: string }, { sql: string }>(
    `${API_URL}/v1/projects/:projectId/analytics/endpoints/logs.all`,
    async ({ params, request }) => {
      const project = mockProjects.get(params.projectId);
      if (!project) {
        return HttpResponse.json(
          { message: 'Project not found' },
          { status: 404 }
        );
      }

      return HttpResponse.json([]);
    }
  ),

  /**
   * Create a new branch for a project
   */
  http.post<{ projectId: string }, { branch_name: string }>(
    `${API_URL}/v1/projects/:projectId/branches`,
    async ({ params, request }) => {
      const { branch_name } = await request.json();

      const project = mockProjects.get(params.projectId);
      if (!project) {
        return HttpResponse.json(
          { message: 'Project not found' },
          { status: 404 }
        );
      }

      const projectBranches = Array.from(mockBranches.values()).filter(
        (branch) => branch.parent_project_ref === project.id
      );

      let branch: MockBranch;

      if (projectBranches.length === 0) {
        // If this is the first branch, set it as the default branch pointing to the same project
        branch = new MockBranch({
          name: branch_name,
          project_ref: project.id,
          parent_project_ref: project.id,
          is_default: true,
        });

        branch.status = 'MIGRATIONS_PASSED';
        mockBranches.set(branch.id, branch);
      } else {
        // Otherwise, create a new branch
        branch = await createBranch({
          name: branch_name,
          parent_project_ref: project.id,
        });
      }

      return HttpResponse.json(branch.details);
    }
  ),

  /**
   * List all branches for a project
   */
  http.get<{ projectId: string }>(
    `${API_URL}/v1/projects/:projectId/branches`,
    async ({ params }) => {
      const projectBranches = Array.from(mockBranches.values()).filter(
        (branch) => branch.parent_project_ref === params.projectId
      );

      if (projectBranches.length === 0) {
        return HttpResponse.json(
          { message: 'Preview branching is not enabled for this project.' },
          { status: 400 }
        );
      }

      return HttpResponse.json(projectBranches.map((branch) => branch.details));
    }
  ),

  /**
   * Get details for a branch
   */
  http.delete<{ branchId: string }>(
    `${API_URL}/v1/branches/:branchId`,
    async ({ params }) => {
      const branch = mockBranches.get(params.branchId);

      if (!branch) {
        return HttpResponse.json(
          { message: 'Branch not found' },
          { status: 404 }
        );
      }

      // if default branch, return error
      if (branch.is_default) {
        return HttpResponse.json(
          { message: 'Cannot delete the default branch.' },
          { status: 400 }
        );
      }

      const project = mockProjects.get(branch.project_ref);
      if (!project) {
        return HttpResponse.json(
          { message: 'Project not found' },
          { status: 404 }
        );
      }

      await project.destroy();
      mockProjects.delete(project.id);
      mockBranches.delete(branch.id);

      return HttpResponse.json({ message: 'ok' });
    }
  ),

  /**
   * Merges migrations from a development branch to production
   */
  http.post<{ branchId: string }>(
    `${API_URL}/v1/branches/:branchId/merge`,
    async ({ params }) => {
      const branch = mockBranches.get(params.branchId);
      if (!branch) {
        return HttpResponse.json(
          { message: 'Branch not found' },
          { status: 404 }
        );
      }

      const parentProject = mockProjects.get(branch.parent_project_ref);
      if (!parentProject) {
        return HttpResponse.json(
          { message: 'Parent project not found' },
          { status: 404 }
        );
      }

      const project = mockProjects.get(branch.project_ref);
      if (!project) {
        return HttpResponse.json(
          { message: 'Project not found' },
          { status: 404 }
        );
      }

      // Simulate merge by resetting the parent DB and running branch migrations
      parentProject.migrations = [...project.migrations];
      await parentProject.resetDb();
      try {
        await parentProject.applyMigrations();
      } catch (error) {
        return HttpResponse.json(
          { message: 'Failed to apply migrations' },
          { status: 500 }
        );
      }

      const migration_version = parentProject.migrations.at(-1)?.version;

      return HttpResponse.json({ migration_version });
    }
  ),

<<<<<<< HEAD
  // Resets a branch and re-runs migrations
  http.post<{ branchId: string }, { migration_version?: string }>(
=======
  /**
   * Resets a branch and re-runs migrations
   */
  http.post<{ branchId: string }>(
>>>>>>> d4c17aa3
    `${API_URL}/v1/branches/:branchId/reset`,
    async ({ params, request }) => {
      const branch = mockBranches.get(params.branchId);
      if (!branch) {
        return HttpResponse.json(
          { message: 'Branch not found' },
          { status: 404 }
        );
      }

      const project = mockProjects.get(branch.project_ref);
      if (!project) {
        return HttpResponse.json(
          { message: 'Project not found' },
          { status: 404 }
        );
      }

      // Clear migrations below the specified version
      const body = await request.json();
      if (body.migration_version) {
        const target = body.migration_version;
        project.migrations = project.migrations.filter(
          (m) => m.version <= target
        );
      }

      // Reset the DB a re-run migrations
      await project.resetDb();
      try {
        await project.applyMigrations();
        branch.status = 'MIGRATIONS_PASSED';
      } catch (error) {
        branch.status = 'MIGRATIONS_FAILED';
        return HttpResponse.json(
          { message: 'Failed to apply migrations' },
          { status: 500 }
        );
      }

      const migration_version = project.migrations.at(-1)?.version;

      return HttpResponse.json({ migration_version });
    }
  ),

  /**
   * Rebase migrations from production on a development branch
   */
  http.post<{ branchId: string }>(
    `${API_URL}/v1/branches/:branchId/push`,
    async ({ params }) => {
      const branch = mockBranches.get(params.branchId);
      if (!branch) {
        return HttpResponse.json(
          { message: 'Branch not found' },
          { status: 404 }
        );
      }

      const parentProject = mockProjects.get(branch.parent_project_ref);
      if (!parentProject) {
        return HttpResponse.json(
          { message: 'Parent project not found' },
          { status: 404 }
        );
      }

      const project = mockProjects.get(branch.project_ref);
      if (!project) {
        return HttpResponse.json(
          { message: 'Project not found' },
          { status: 404 }
        );
      }

      // Simulate rebase by resetting the branch DB and running production migrations
      project.migrations = [...parentProject.migrations];
      await project.resetDb();
      try {
        await project.applyMigrations();
        branch.status = 'MIGRATIONS_PASSED';
      } catch (error) {
        branch.status = 'MIGRATIONS_FAILED';
        return HttpResponse.json(
          { message: 'Failed to apply migrations' },
          { status: 500 }
        );
      }

      const migration_version = project.migrations.at(-1)?.version;

      return HttpResponse.json({ migration_version });
    }
  ),

  /**
   * Catch-all handler that rejects any other requests
   */
  http.all('*', ({ request }) => {
    throw new Error(
      `No request handler found for ${request.method} ${request.url}`
    );
  }),
];

export async function createProject(options: MockProjectOptions) {
  const project = new MockProject(options);

  mockProjects.set(project.id, project);

  // Change the project status to ACTIVE_HEALTHY after a delay
  setTimeout(async () => {
    project.status = 'ACTIVE_HEALTHY';
  }, 0);

  return project;
}

export async function createBranch(options: {
  name: string;
  parent_project_ref: string;
}) {
  const parentProject = mockProjects.get(options.parent_project_ref);
  if (!parentProject) {
    throw new Error(`Project with id ${options.parent_project_ref} not found`);
  }

  const project = new MockProject({
    name: `${parentProject.name} - ${options.name}`,
    region: parentProject.region,
    organization_id: parentProject.organization_id,
  });

  const branch = new MockBranch({
    name: options.name,
    project_ref: project.id,
    parent_project_ref: options.parent_project_ref,
    is_default: false,
  });

  mockProjects.set(project.id, project);
  mockBranches.set(branch.id, branch);

  project.migrations = [...parentProject.migrations];

  // Run migrations on the new branch in the background
  setTimeout(async () => {
    try {
      await project.applyMigrations();
      branch.status = 'MIGRATIONS_PASSED';
    } catch (error) {
      branch.status = 'MIGRATIONS_FAILED';
      console.error('Migration error:', error);
    }
  }, 0);

  return branch;
}

export type MockProjectOptions = {
  name: string;
  region: string;
  organization_id: string;
};

export class MockProject {
  id: string;
  organization_id: string;
  name: string;
  region: string;
  created_at: Date;
  status: Project['status'];
  database: {
    host: string;
    version: string;
    postgres_engine: string;
    release_channel: string;
  };

  migrations: Migration[] = [];

  #db: PGliteInterface;

  // Lazy load the database connection
  get db() {
    if (!this.#db) {
      this.#db = new PGlite();
    }
    return this.#db;
  }

  get details(): Project {
    return {
      id: this.id,
      organization_id: this.organization_id,
      name: this.name,
      region: this.region,
      created_at: this.created_at.toISOString(),
      status: this.status,
      database: this.database,
    };
  }

  constructor({ name, region, organization_id }: MockProjectOptions) {
    this.id = nanoid();

    this.name = name;
    this.region = region;
    this.organization_id = organization_id;

    this.created_at = new Date();
    this.status = 'UNKNOWN';
    this.database = {
      host: `db.${this.id}.supabase.co`,
      version: '15.1',
      postgres_engine: '15',
      release_channel: 'ga',
    };

    this.#db = new PGlite();
  }

  async applyMigrations() {
    for (const migration of this.migrations) {
      const [results] = await this.db.exec(migration.query);
      if (!results) {
        throw new Error(`Failed to execute migration ${migration.name}`);
      }
    }
  }

  async resetDb() {
    if (this.#db) {
      await this.#db.close();
    }
    this.#db = new PGlite();
    return this.#db;
  }

  async destroy() {
    if (this.#db) {
      await this.#db.close();
    }
  }
}

export type MockBranchOptions = {
  name: string;
  project_ref: string;
  parent_project_ref: string;
  is_default: boolean;
};

export class MockBranch {
  id: string;
  name: string;
  project_ref: string;
  parent_project_ref: string;
  is_default: boolean;
  persistent: boolean;
  status: Branch['status'];
  created_at: Date;
  updated_at: Date;

  get details(): Branch {
    return {
      id: this.id,
      name: this.name,
      project_ref: this.project_ref,
      parent_project_ref: this.parent_project_ref,
      is_default: this.is_default,
      persistent: this.persistent,
      status: this.status,
      created_at: this.created_at.toISOString(),
      updated_at: this.updated_at.toISOString(),
    };
  }

  constructor({
    name,
    project_ref,
    parent_project_ref,
    is_default,
  }: MockBranchOptions) {
    this.id = nanoid();
    this.name = name;
    this.project_ref = project_ref;
    this.parent_project_ref = parent_project_ref;
    this.is_default = is_default;
    this.persistent = false;
    this.status = 'CREATING_PROJECT';
    this.created_at = new Date();
    this.updated_at = new Date();
  }
}<|MERGE_RESOLUTION|>--- conflicted
+++ resolved
@@ -433,15 +433,10 @@
     }
   ),
 
-<<<<<<< HEAD
-  // Resets a branch and re-runs migrations
+  /**
+   * Resets a branch and re-runs migrations
+   */
   http.post<{ branchId: string }, { migration_version?: string }>(
-=======
-  /**
-   * Resets a branch and re-runs migrations
-   */
-  http.post<{ branchId: string }>(
->>>>>>> d4c17aa3
     `${API_URL}/v1/branches/:branchId/reset`,
     async ({ params, request }) => {
       const branch = mockBranches.get(params.branchId);
